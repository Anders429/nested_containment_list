//! Implementation of a Nested Containment List.
//!
//! A Nested Containment List is a data structure for storing types that implement the
//! [`core::ops::RangeBounds`] trait. Elements stored in a [`NestedContainmentList`] are stored in a
//! nested structure to allow for easy querying using other `RangeBounds` queries.
//!
//! ## Construction
//!
//! Construction of [`NestedContainmentList`]s can be done using either the [`new()`] or
//! [`from_iter()`] methods. Construction from `from_iter()` has temporal complexity
//! *O(n log(n))*, where *n* is the length of the slice.
//!
//! ```
//! use nested_containment_list::NestedContainmentList;
//! use std::ops::Range;
//!
//! let nclist = NestedContainmentList::<Range<usize>, usize>::new();
//! ```
//!
//! ```
//! use nested_containment_list::NestedContainmentList;
//! use std::iter::FromIterator;
//!
//! let nclist = NestedContainmentList::from_iter(vec![1..5, 2..4, 5..7]);
//! ```
//!
//! ## Mutation
//!
//! A [`NestedContainmentList`] allows for insertion and removal of [`RangeBounds`] types. Both of
//! these methods have a temporal complexity of *O(log(n))*, where *n* is the number of
//! `RangeBounds` stored in the data structure.
//!
//! ```
//! use nested_containment_list::NestedContainmentList;
//!
//! let mut nclist = NestedContainmentList::new();
//!
//! nclist.insert(1..5);
//! nclist.remove(&(1..5));
//! ```
//!
//! ## Iteration
//!
//! Iterating over a [`NestedContainmentList`] is done in a nested manner. An [`Iterator`] is
//! obtained from the [`overlapping()`] method. It is used to iterate directly over the top-most
//! sublist, returning values which overlap with the query range, with nested intervals contained
//! within the top-most elements being accessed through nested sublists.
//!
//! For example, iterating over all elements can be done as follows:
//!
//! ```
//! use nested_containment_list::NestedContainmentList;
//! use std::iter::FromIterator;
//!
//! let nclist = NestedContainmentList::from_iter(vec![1..5, 2..4, 6..7]);
//! let mut sublist = nclist.overlapping(&(..));
//!
//! // The first element in the top-most sublist, 1..5.
//! let first_element = sublist.next().unwrap();
//! assert_eq!(first_element.value, &(1..5));
//!
//! // Contained inside the element's sublist is the interval 2..4.
//! assert_eq!(first_element.sublist().next().unwrap().value, &(2..4));
//!
//! // The next element in the top-most sublist is 6..7, so it is obtained like the first element.
//! let second_element = sublist.next().unwrap();
//! assert_eq!(second_element.value, &(6..7));
//! ```
//!
//! To remove a single level of nesting, one may use the [`Iterator::flatten()`] method.
//!
//! # no_std
//! This crate is usable in
//! [`no_std`](https://doc.rust-lang.org/1.7.0/book/using-rust-without-the-standard-library.html)
//! environments when compiled on stable `rustc 1.36.0` or higher. The version limitation is due to
//! the use of [`alloc`](https://doc.rust-lang.org/alloc/index.html), allowing for heap allocation
//! without use of [`std`](https://doc.rust-lang.org/std/).
//!
//! [`from_iter()`]: NestedContainmentList::from_iter()
//! [`new()`]: NestedContainmentList::new()
//! [`overlapping()`]: NestedContainmentList::overlapping()
//! [`Iterator`]: core::iter::Iterator
//! [`Iterator::flatten()`]: core::iter::Iterator::flatten()
//! [`RangeBounds`]: core::ops::RangeBounds

#![warn(clippy::cargo, clippy::nursery, clippy::pedantic)]
#![allow(clippy::doc_markdown, clippy::redundant_pub_crate)]
#![cfg_attr(rustc_1_36, no_std)]

#[cfg(rustc_1_36)]
extern crate alloc;
#[cfg(not(rustc_1_36))]
extern crate std as alloc;
#[cfg(not(rustc_1_36))]
extern crate std as core;

#[cfg(test)]
#[macro_use]
extern crate claim;
#[cfg(test)]
extern crate more_ranges;

mod nestable;

use alloc::{
    collections::VecDeque,
    vec::Vec
};
use core::{
    borrow::Borrow,
    cmp::{min, Ordering},
    hint::unreachable_unchecked,
    iter::{once, Chain, FromIterator, FusedIterator, Iterator, Once},
    marker::PhantomData,
    mem,
    ops::RangeBounds,
};
use nestable::Nestable;

/// Internal element, stored within the `NestedContainmentList` and its associated `Iterators`.
///
/// The values in here are more directly used in the external API's `OverlappingElement` and
/// `IterElement` types.
#[derive(Debug)]
struct Element<R, T>
where
    R: RangeBounds<T>,
    T: Ord,
{
    value: R,
    sublist_len: usize,
    _marker: PhantomData<T>,
}

/// An element contained within an [`Overlapping`].
///
/// This element allows access to its contained value `I` and its sub-elements which also overlap
/// with the query `S`.
///
/// An `OverlappingElement` is usually obtained from iterating over an `Overlapping`.
///
/// # Example
/// ```
/// use nested_containment_list::NestedContainmentList;
/// use std::iter::FromIterator;
///
/// let nclist = NestedContainmentList::from_iter(vec![1..4, 2..3]);
/// let query = 2..4;
/// let mut overlapping = nclist.overlapping(&query);
///
/// let overlapping_element = overlapping.next().unwrap();
/// assert_eq!(overlapping_element.value, &(1..4));
///
/// let inner_overlapping_element = overlapping_element.sublist().next().unwrap();
/// assert_eq!(inner_overlapping_element.value, &(2..3));
/// ```
#[derive(Debug)]
pub struct OverlappingElement<'a, R, S, T>
where
    R: RangeBounds<T> + 'a,
    S: RangeBounds<T> + 'a,
    T: Ord + 'a,
{
    pub value: &'a R,
    sublist_elements: &'a [Element<R, T>],
    query: &'a S,
    _marker: PhantomData<T>,
}

impl<'a, R, S, T> OverlappingElement<'a, R, S, T>
where
    R: RangeBounds<T>,
    S: RangeBounds<T>,
    T: Ord,
{
    /// Return an [`Overlapping`] [`Iterator`] over this element's contained sublist.
    ///
    /// # Example
    /// ```
    /// use nested_containment_list::NestedContainmentList;
    /// use std::iter::FromIterator;
    ///
    /// let nclist = NestedContainmentList::from_iter(vec![1..5, 2..3, 3..4]);
    /// let query = 2..4;
    /// let mut overlapping = nclist.overlapping(&query);
    ///
    /// let overlapping_element = overlapping.next().unwrap();
    /// assert_eq!(overlapping_element.value, &(1..5));
    ///
    /// let mut inner_overlapping = overlapping_element.sublist();
    /// assert_eq!(inner_overlapping.next().unwrap().value, &(2..3));
    /// assert_eq!(inner_overlapping.next().unwrap().value, &(3..4));
    /// ```
    ///
    /// [`Iterator`]: core::iter::Iterator
    #[must_use]
    pub fn sublist(&self) -> Overlapping<'a, R, S, T> {
        Overlapping::new(self.sublist_elements, self.query)
    }
}

impl<'a, R, S, T> IntoIterator for OverlappingElement<'a, R, S, T>
where
    R: RangeBounds<T>,
    S: RangeBounds<T>,
    T: Ord,
{
    type Item = Self;
    type IntoIter = Chain<Once<Self::Item>, Overlapping<'a, R, S, T>>;

    /// Returns an [`Iterator`] over this element's `value`, followed by its `sublist()` elements
    /// that overlap with the query `S`.
    ///
    /// This is useful if you want to iterate over all values including the enclosing value.
    ///
    /// # Example
    /// ```
    /// use nested_containment_list::NestedContainmentList;
    /// use std::iter::FromIterator;
    ///
    /// let nclist = NestedContainmentList::from_iter(vec![1..4, 2..3]);
    /// let mut overlapping = nclist.overlapping(&(2..5));
    /// let first_element = overlapping.next().unwrap();
    /// let mut first_element_iter = first_element.into_iter();
    ///
    /// assert_eq!(first_element_iter.next().unwrap().value, &(1..4));
    /// assert_eq!(first_element_iter.next().unwrap().value, &(2..3));
    /// ```
    ///
    /// [`Iterator`]: core::iter::Iterator
    #[must_use]
    fn into_iter(self) -> Self::IntoIter {
        once(Self {
            value: self.value,
            sublist_elements: &[],
            query: self.query,
            _marker: PhantomData,
        })
        .chain(self.sublist())
    }
}

/// An [`Iterator`] over elements in a [`NestedContainmentList`] that overlap a query.
///
/// This [`Iterator`] is typically created from the [`NestedContainmentList::overlapping()`] method.
///
/// Iterates over all elements within the [`NestedContainmentList`] that overlap with the query
/// interval. These elements are iterated in a nested structure, with all elements contained in
/// other elements being accessed through those elements' [`sublist()`] methods.
///
/// # Example
/// ```
/// use nested_containment_list::NestedContainmentList;
/// use std::iter::FromIterator;
///
/// let nclist = NestedContainmentList::from_iter(vec![1..5, 2..3, 2..4, 5..7]);
/// let query = 3..6;
/// let mut overlapping = nclist.overlapping(&query);
///
/// let first_element = overlapping.next().unwrap();
/// let second_element = overlapping.next().unwrap();
///
/// // The outermost elements are accessed directly.
/// assert_eq!(first_element.value, &(1..5));
/// assert_eq!(second_element.value, &(5..7));
///
/// // Contained elements are accessed through their containing element's sublist.
/// let mut inner_sublist = first_element.sublist();
/// let inner_element = inner_sublist.next().unwrap();
/// assert_eq!(inner_element.value, &(2..4));
///
/// // Note that 2..3 is not found within the nested iterators, since 2..3 does not overlap with 3..6.
/// ```
///
/// [`sublist()`]: OverlappingElement::sublist()
/// [`Iterator`]: core::iter::Iterator
pub struct Overlapping<'a, R, S, T>
where
    R: RangeBounds<T> + 'a,
    S: RangeBounds<T> + 'a,
    T: Ord + 'a,
{
    index: usize,
    elements: &'a [Element<R, T>],
    query: &'a S,
}

impl<'a, R, S, T> Overlapping<'a, R, S, T>
where
    R: RangeBounds<T>,
    S: RangeBounds<T>,
    T: Ord,
{
    fn new(elements: &'a [Element<R, T>], query: &'a S) -> Self {
        // Find the index of the first overlapping interval in the top-most sublist.
        let mut index = 0;
        while index < elements.len() {
            let element = unsafe {
                // SAFETY: Since `index` is always less than `elements.len()`, this
                // `get_unchecked()` usage will always be safe.
                elements.get_unchecked(index)
            };
            if element.value.overlapping(query) {
                break;
            }
            index += element.sublist_len + 1;
        }
        Overlapping {
            index,
            elements,
            query,
        }
    }
}

impl<'a, R, S, T> Iterator for Overlapping<'a, R, S, T>
where
    R: RangeBounds<T>,
    S: RangeBounds<T>,
    T: Ord,
{
    type Item = OverlappingElement<'a, R, S, T>;

    /// Returns the next outer-most element.
    ///
    /// Note that any values contained within a returned element must be accessed through the
    /// element's [`sublist()`] method.
    ///
    /// # Example
    /// ```
    /// use nested_containment_list::NestedContainmentList;
    /// use std::iter::FromIterator;
    ///
    /// let nclist = NestedContainmentList::from_iter(vec![1..5]);
    /// let query = 2..3;
    /// let mut overlapping = nclist.overlapping(&query);
    ///
    /// assert_eq!(overlapping.next().unwrap().value, &(1..5));
    /// assert!(overlapping.next().is_none());
    /// ```
    ///
    /// [`sublist()`]: OverlappingElement::sublist()
    fn next(&mut self) -> Option<Self::Item> {
        if self.index >= self.elements.len() {
            return None;
        }
        let current_index = self.index;
        // Next element.
        let element = unsafe {
            // SAFETY: Since `self.index` is always less than `self.elements.len()`, this usage of
            // `get_unchecked()` is always safe.
            self.elements.get_unchecked(self.index)
        };

        if element.value.overlapping(self.query) {
            // Skip over element's sublist.
            self.index += element.sublist_len + 1;
            Some(OverlappingElement {
                value: &element.value,
                sublist_elements: unsafe {
                    // SAFETY: The range used to index will never be out of bounds. `current_index`
                    // is guaranteed to be less than `self.elements.len()`, and the new `self.index`
                    // is guaranteed, by the `NestedContainmentList`'s invariants, to be less than
                    // or equal to `self.elements.len()`, because
                    // `self_index += element.sublist_len` will never increment past
                    // `self.elements.len()`.
                    self.elements.get_unchecked((current_index + 1)..self.index)
                },
                query: self.query,
                _marker: PhantomData,
            })
        } else {
            // End iteration, since there will be no more overlaps.
            self.index = self.elements.len();
            None
        }
    }

    /// Returns the bounds on the remaining length of the iterator.
    ///
    /// The lower bound will always be `1` unless the iterator has been exhausted, in which case it
    /// will be `0`. The upper bound will always be provided and will be the total count of
    /// remaining elements to be iterated over, including those which are nested and those which may
    /// not actually overlap with the query.
    ///
    /// # Example
    /// ```
    /// use nested_containment_list::NestedContainmentList;
    /// use std::iter::FromIterator;
    ///
    /// let nclist = NestedContainmentList::from_iter(vec![1..5, 2..5, 6..7]);
    /// let query = 2..4;
    /// let overlapping = nclist.overlapping(&query);
    ///
    /// assert_eq!(overlapping.size_hint(), (1, Some(3)));
    /// ```
    fn size_hint(&self) -> (usize, Option<usize>) {
        let remaining_len = self.elements.len() - self.index;
        (min(1, remaining_len), Some(remaining_len))
    }
}

impl<'a, R, S, T> FusedIterator for Overlapping<'a, R, S, T>
where
    R: RangeBounds<T>,
    S: RangeBounds<T>,
    T: Ord,
{
}

/// An element obtained from [`Iter`].
///
/// This element allows access to its `value`, as well as providing an `Iterator` over all values
/// nested within `value` through the `sublist()` method.
///
/// # Example
/// ```
/// use nested_containment_list::NestedContainmentList;
/// use std::iter::FromIterator;
///
/// let nclist = NestedContainmentList::from_iter(vec![1..2]);
///
/// let mut iter = nclist.into_iter();
/// assert_eq!(iter.next().unwrap().value, 1..2);
/// ```
#[derive(Debug)]
pub struct IterElement<R, T>
where
    R: RangeBounds<T>,
    T: Ord,
{
    pub value: R,
    sublist_elements: VecDeque<Element<R, T>>,
}

impl<R, T> IterElement<R, T>
where
    R: RangeBounds<T>,
    T: Ord,
{
    /// Returns an [`Iter`] [`Iterator`] over this element's sublist.
    ///
    /// Note that this method consumes the `IterElement`.
    ///
    /// # Example
    /// ```
    /// use nested_containment_list::NestedContainmentList;
    /// use std::iter::FromIterator;
    ///
    /// let nclist = NestedContainmentList::from_iter(vec![1..4, 2..3]);
    ///
    /// let mut iter = nclist.into_iter();
    /// let mut sublist = iter.next().unwrap().sublist();
    /// assert_eq!(sublist.next().unwrap().value, 2..3);
    /// ```
    ///
    /// [`Iterator`]: core::iter::Iterator
    pub fn sublist(self) -> Iter<R, T> {
        Iter {
            elements: self.sublist_elements,
        }
    }
}

impl<R, T> IntoIterator for IterElement<R, T>
where
    R: RangeBounds<T>,
    T: Ord,
{
    type Item = Self;
    type IntoIter = Chain<Once<Self::Item>, Iter<R, T>>;

    /// Returns an [`Iterator`] over this element's `value`, followed by its `sublist()`.
    ///
    /// This is useful if you want to iterate over all values including the enclosing value.
    ///
    /// # Example
    /// ```
    /// use nested_containment_list::NestedContainmentList;
    /// use std::iter::FromIterator;
    ///
    /// let nclist = NestedContainmentList::from_iter(vec![1..4, 2..3]);
    /// let mut iter = nclist.into_iter();
    /// let first_element = iter.next().unwrap();
    /// let mut first_element_iter = first_element.into_iter();
    ///
    /// assert_eq!(first_element_iter.next().unwrap().value, 1..4);
    /// assert_eq!(first_element_iter.next().unwrap().value, 2..3);
    /// ```
    ///
    /// [`Iterator`]: core::iter::Iterator
    fn into_iter(self) -> Self::IntoIter {
        once(Self {
            value: self.value,
            sublist_elements: VecDeque::new(),
        })
        .chain(Iter {
            elements: self.sublist_elements,
        })
    }
}

/// An [`Iterator`] over all elements in a [`NestedContainmentList`].
///
/// This `Iterator` proceeds in a nested fashion, meaning it only yields the outer-most nested
/// elements. To access the inner elements, call [`sublist()`] on the outer elements.
///
/// # Example
///
/// ```
/// use nested_containment_list::NestedContainmentList;
/// use std::iter::FromIterator;
///
/// let nclist = NestedContainmentList::from_iter(vec![1..2]);
///
/// let mut iter = nclist.into_iter();
/// assert_eq!(iter.next().unwrap().value, 1..2);
/// ```
///
/// [`Iterator`]: core::iter::Iterator
/// [`sublist()`]: IterElement::sublist()
pub struct Iter<R, T>
where
    R: RangeBounds<T>,
    T: Ord,
{
    elements: VecDeque<Element<R, T>>,
}

impl<R, T> Iterator for Iter<R, T>
where
    R: RangeBounds<T>,
    T: Ord,
{
    type Item = IterElement<R, T>;

    /// Yield the next outer-most element.
    ///
    /// # Example
    /// ```
    /// use nested_containment_list::NestedContainmentList;
    /// use std::iter::FromIterator;
    ///
    /// let nclist = NestedContainmentList::from_iter(vec![1..2]);
    ///
    /// let mut iter = nclist.into_iter();
    /// assert_eq!(iter.next().unwrap().value, 1..2);
    /// ```
    fn next(&mut self) -> Option<Self::Item> {
        if self.elements.is_empty() {
            return None;
        }
<<<<<<< HEAD
        
        let element = self.elements.pop_front().unwrap();
=======
        // TODO: Is there a more efficient way to do this without moving all elements left?
        // Perhaps reversing the Vec on creation?
        // Note: https://github.com/rust-lang/rust/issues/27322#issuecomment-589915480 indicates we
        // can use VecDeque::From<Vec> with no extra allocation.
        let element = self.elements.remove(0);
>>>>>>> a69bcfa7
        let remaining_elements = self.elements.split_off(element.sublist_len);

        Some(IterElement {
            value: element.value,
            sublist_elements: mem::replace(&mut self.elements, remaining_elements),
        })
    }

    /// Returns the bounds on the remaining length of the iterator.
    ///
    /// The lower bound will always be `1` unless the iterator has been exhausted, in which case it
    /// will be `0`. The upper bound will always be provided and will be the total count of
    /// remaining elements to be iterated over, including those which are nested.
    ///
    /// # Example
    /// ```
    /// use nested_containment_list::NestedContainmentList;
    /// use std::iter::FromIterator;
    ///
    /// let nclist = NestedContainmentList::from_iter(vec![1..5, 2..5, 6..7]);
    /// let iter = nclist.into_iter();
    ///
    /// assert_eq!(iter.size_hint(), (1, Some(3)));
    /// ```
    fn size_hint(&self) -> (usize, Option<usize>) {
        (min(1, self.elements.len()), Some(self.elements.len()))
    }
}

impl<R, T> FusedIterator for Iter<R, T>
where
    R: RangeBounds<T>,
    T: Ord,
{
}

/// Data structure for efficient storage and querying of [`RangeBounds`].
///
/// # Usage
///
/// A `NestedContainmentList` is a collection of [`RangeBounds`], and can be used similar to other
/// collections. It has a [`len()`] and a [`capacity()`], allows for mutation through [`insert()`]
/// and [`remove()`]. A main difference between `NestedContainmentList` and other Rust collections
/// is how its contents are accessed: they may be iterated over through [`overlapping()`]. For
/// further details, see [Data Access](#data-access).
///
/// ## Construction
///
/// A `NestedContainmentList` stores [`RangeBounds`] in a nested structure to allow for fast querying.
/// Construction of a `NestedContainmentList` has temporal complexity *O(n log(n))*, where *n* is
/// the number of [`RangeBounds`] being stored. Both insertion and removal, with [`insert()`] and
/// [`remove()`] respectively, into a `NestedContainmentList` has temporal complexity *O(log(n))*,
/// where *n* is the number of [`RangeBounds`] currently stored.
///
/// ### Example
/// Construction of a `NestedContainmentList` can be done as follows:
///
/// ```
/// use nested_containment_list::NestedContainmentList;
/// use std::iter::FromIterator;
///
/// let mut nclist = NestedContainmentList::from_iter(vec![1..5, 2..4, 5..7]);
/// ```
///
/// ## Data Access
///
/// When data is stored within a `NestedContainmentList`, it is typically accessed by querying for
/// [`RangeBounds`] overlapping another [`RangeBounds`], using the [`overlapping()`] method.
///
/// Both methods return a nested [`Iterator`] structure, with the difference being that access
/// through [`overlapping()`] only iterates over [`RangeBounds`] that overlap with the query
/// value. For details on the [`Iterator`]s returned by these methods, see the documentation for
/// [`Overlapping`].
///
/// Querying using [`overlapping()`] has temporal complexity *O(n + log(N))*, where *N* is the
/// number of [`RangeBounds`] stored, and *n* is the number of intervals overlapping with the query
/// value.
///
/// ### Example
/// Access using either method can be done as follows:
///
/// ```
/// use nested_containment_list::NestedContainmentList;
/// use std::iter::FromIterator;
///
/// let mut nclist = NestedContainmentList::from_iter(vec![1..5, 2..4, 5..7]);
///
/// // Creates a Sublist Iterator.
/// let mut sublist = nclist.overlapping(&(..));
///
/// // Creates an Overlapping Iterator.
/// let query = 4..6;
/// let mut overlapping = nclist.overlapping(&query);
/// ```
///
/// [`capacity()`]: Self::capacity()
/// [`insert()`]: Self::insert()
/// [`len()`]: Self::len()
/// [`overlapping()`]: Self::overlapping()
/// [`remove()`]: Self::remove()
/// [`Iterator`]: core::iter::Iterator
/// [`RangeBounds`]: core::ops::RangeBounds
#[derive(Debug)]
pub struct NestedContainmentList<R, T>
where
    R: RangeBounds<T>,
    T: Ord,
{
    elements: Vec<Element<R, T>>,
}

impl<R, T> NestedContainmentList<R, T>
where
    R: RangeBounds<T>,
    T: Ord,
{
    /// Construct an empty `NestedContainmentList`.
    ///
    /// # Example
    /// The following example constructs a new `NestedContainmentList` to hold elements of type
    /// [`Range<usize>`].
    /// ```
    /// use nested_containment_list::NestedContainmentList;
    /// use std::ops::Range;
    ///
    /// let nclist = NestedContainmentList::<Range<usize>, usize>::new();
    /// ```
    ///
    /// [`Range<usize>`]: core::ops::Range
    #[must_use]
    pub fn new() -> Self {
        Self {
            elements: Vec::new(),
        }
    }

    /// Construct an empty `NestedContainmentList` with the specified capacity.
    ///
    /// The `NestedContainmentList` will be able to hold exactly `capacity` [`RangeBounds`] without
    /// reallocating. If `capacity` is `0`, the `NestedContainmentList` will not allocate.
    ///
    /// Note that `capacity` is not the same as `len`. `len` is how many elements are actually
    /// contained, while `capacity` is how many could be contained given the current allocation.
    ///
    /// # Example
    /// ```
    /// use nested_containment_list::NestedContainmentList;
    ///
    /// let mut nclist = NestedContainmentList::with_capacity(5);
    ///
    /// nclist.insert(1..2);  // Does not reallocate, since capacity is available.
    /// ```
    #[must_use]
    pub fn with_capacity(capacity: usize) -> Self {
        Self {
            elements: Vec::with_capacity(capacity),
        }
    }

    /// Returns the number of elements contained in the `NestedContainmentList`, also referred to as
    /// its 'length'.
    ///
    /// # Example
    /// ```
    /// use nested_containment_list::NestedContainmentList;
    ///
    /// let mut nclist = NestedContainmentList::new();
    /// assert_eq!(nclist.len(), 0);
    ///
    /// nclist.insert(1..5);
    /// assert_eq!(nclist.len(), 1);
    /// ```
    #[must_use]
    pub fn len(&self) -> usize {
        self.elements.len()
    }

    /// Returns `true` if the `NestedContainmentList` contains no elements.
    ///
    /// # Example
    /// ```
    /// use nested_containment_list::NestedContainmentList;
    ///
    /// let mut nclist = NestedContainmentList::new();
    /// assert!(nclist.is_empty());
    ///
    /// nclist.insert(1..5);
    /// assert!(!nclist.is_empty());
    /// ```
    #[must_use]
    pub fn is_empty(&self) -> bool {
        self.elements.is_empty()
    }

    /// Returns the number of elements the `NestedContainmentList` can hold without reallocating.
    ///
    /// # Example
    /// ```
    /// use nested_containment_list::NestedContainmentList;
    /// use std::ops::Range;
    ///
    /// let nclist = NestedContainmentList::<Range<usize>, usize>::with_capacity(10);
    /// assert_eq!(nclist.capacity(), 10);
    /// ```
    #[must_use]
    pub fn capacity(&self) -> usize {
        self.elements.capacity()
    }

    /// Returns an [`Overlapping`] [`Iterator`] over all elements within the
    /// `NestedContainmentList`.
    ///
    /// The [`Overlapping`] is a nested [`Iterator`] over all values contained in the
    /// `NestedContainmentList` that overlap with the `query` [`RangeBounds`]. All [`RangeBounds`]
    /// contained within other [`RangeBounds`] in the collection that also overlap with the `query`
    /// are accessed as nested [`Overlapping`]s under their outer-most values.
    ///
    /// # Example
    /// ```
    /// use nested_containment_list::NestedContainmentList;
    /// use std::iter::FromIterator;
    ///
    /// let nclist = NestedContainmentList::from_iter(vec![1..5, 2..3, 2..4, 5..7]);
    /// let query = 3..6;
    /// let mut overlapping = nclist.overlapping(&query);
    ///
    /// let first_element = overlapping.next().unwrap();
    /// let second_element = overlapping.next().unwrap();
    ///
    /// // The outermost elements are accessed directly.
    /// assert_eq!(first_element.value, &(1..5));
    /// assert_eq!(second_element.value, &(5..7));
    ///
    /// // Contained elements are accessed through their containing element's sublist.
    /// let mut inner_sublist = first_element.sublist();
    /// let inner_element = inner_sublist.next().unwrap();
    /// assert_eq!(inner_element.value, &(2..4));
    ///
    /// // Note that 2..3 is not found within the nested iterators, since 2..3 does not overlap with 3..6.
    /// ```
    ///
    /// [`Iterator`]: core::iter::Iterator
    #[must_use]
    pub fn overlapping<'a, S>(&'a self, query: &'a S) -> Overlapping<'a, R, S, T>
    where
        S: RangeBounds<T>,
    {
        Overlapping::new(&self.elements, query)
    }

    /// Insert a new value into the `NestedContainmentList`.
    ///
    /// This insertion preserves the internal nested structure of the container, and has temporal
    /// complexity of *O(log(n))*.
    ///
    /// If the `NestedContainmentList`'s `capacity` is not large enough, the `NestedContainmentList`
    /// will reallocate.
    ///
    /// # Example
    /// ```
    /// use nested_containment_list::NestedContainmentList;
    ///
    /// let mut nclist = NestedContainmentList::new();
    /// nclist.insert(1..2);
    /// ```
    pub fn insert(&mut self, value: R) {
        // Direct insertion.
        let mut sublist_indices: Vec<usize> = Vec::with_capacity(self.elements.len());
        let mut indices = 0..self.elements.len();
        while let Some(index) = indices.next() {
            // If the value is ordered less than or equal to this element, then insert the value
            // before this element.
            match value.ordering(
                &unsafe {
                    // SAFETY: `index` is guaranteed to be less than `self.elements.len()`, due to
                    // being obtained from the range `0..self.elements.len()`.
                    self.elements.get_unchecked(index)
                }
                .value,
            ) {
                Ordering::Less | Ordering::Equal => {
                    // Find the length of the value's sublist.
                    let mut len = 0;
                    for inner_index in index..self.elements.len() {
                        if Nestable::contains(
                            &value,
                            &unsafe {
                                // SAFETY: `inner_index` is guaranteed to be less than
                                // `self.elements.len()`, due to being obtained from the range
                                // `index..self.elements.len()`.
                                self.elements.get_unchecked(inner_index)
                            }
                            .value,
                        ) {
                            len += 1;
                        } else {
                            break;
                        }
                    }
                    self.elements.insert(
                        index,
                        Element {
                            value,
                            sublist_len: len,
                            _marker: PhantomData,
                        },
                    );
                    // Lengthen the sublist of every parent element.
                    for sublist_index in sublist_indices {
                        unsafe {
                            // SAFETY: `sublist_index` is guaranteed to be within the bounds of
                            // `self.elements`, due to `sublist_indices` only consisting of `index`
                            // values (which are also guaranteed to be within the bounds; see
                            // safety notes above).
                            self.elements.get_unchecked_mut(sublist_index)
                        }
                        .sublist_len += 1;
                    }
                    // The element is inserted. We are done.
                    return;
                }
                _ => {}
            }

            let element = unsafe {
                // SAFETY: `index` is guaranteed to be less than `self.elements.len()`, due to being
                // obtained from the range `0..self.elements.len()`.
                self.elements.get_unchecked(index)
            };
            if Nestable::contains(&element.value, &value) {
                // Proceed down this element's path.
                sublist_indices.push(index);
            } else {
                // If the value isn't contained in this element's sublist, we can skip it entirely.
                if element.sublist_len > 0 {
                    indices.nth(element.sublist_len - 1);
                }
            }
        }

        // Since the value didn't belong somewhere in the middle, we must insert it at the end.
        self.elements.push(Element {
            value,
            sublist_len: 0,
            _marker: PhantomData,
        });
        // Lengthen the sublist of every parent element.
        for sublist_index in sublist_indices {
            unsafe {
                // SAFETY: `sublist_index` is guaranteed to be within the bounds of `self.elements`,
                // due to `sublist_indices` only consisting of `index` values (which are also
                // guaranteed to be within the bounds; see safety notes above).
                self.elements.get_unchecked_mut(sublist_index)
            }
            .sublist_len += 1;
        }
    }

    /// Remove the specified value from the `NestedContainmentList`.
    ///
    /// This removal preserves the internal nested structure of the container, and has temporal
    /// complexity *O(log(n))*.
    ///
    /// # Example
    /// ```
    /// use nested_containment_list::NestedContainmentList;
    /// use std::iter::FromIterator;
    ///
    /// let mut nclist = NestedContainmentList::from_iter(vec![1..5, 2..4, 3..4]);
    /// assert!(nclist.remove(&(2..4)));
    /// ```
    pub fn remove<Q>(&mut self, value: &Q) -> bool
    where
        Q: RangeBounds<T>,
        R: Borrow<Q>,
    {
        // Direct removal.
        let mut sublist_indices: Vec<usize> = Vec::with_capacity(self.elements.len());
        let mut indices = 0..self.elements.len();
        while let Some(index) = indices.next() {
            match value.ordering(
                &unsafe {
                    // SAFETY: `index` is guaranteed to be less than `self.elements.len()`, due to
                    // being obtained from the range `0..self.elements.len()`.
                    self.elements.get_unchecked(index)
                }
                .value,
            ) {
                // If the value is nestably equal to this element, remove it.
                Ordering::Equal => {
                    self.elements.remove(index);
                    // Shorten the sublist of every parent element.
                    for sublist_index in sublist_indices {
                        unsafe {
                            // SAFETY: `sublist_index` is guaranteed to be within the bounds of
                            // `self.elements`, due to `sublist_indices` only consisting of `index`
                            // values (which are also guaranteed to be within the bounds; see
                            // safety notes above).
                            self.elements.get_unchecked_mut(sublist_index)
                        }
                        .sublist_len -= 1;
                    }
                    // The element is removed. We are done.
                    return true;
                }
                // If the value is nestably less than this element, we have already passed where it
                // would be.
                Ordering::Less => {
                    break;
                }
                Ordering::Greater => {}
            }

            let element = unsafe {
                // SAFETY: `index` is guaranteed to be less than `self.elements.len()`, due to being
                // obtained from the range `0..self.elements.len()`.
                self.elements.get_unchecked(index)
            };
            if Nestable::contains(&element.value, value) {
                // Proceed down this element's path.
                sublist_indices.push(index);
            } else {
                // If the value isn't contained in this element's sublist, we can skip it entirely.
                if element.sublist_len > 0 {
                    indices.nth(element.sublist_len - 1);
                }
            }
        }

        false
    }
}

impl<R, T> FromIterator<R> for NestedContainmentList<R, T>
where
    R: RangeBounds<T>,
    T: Ord,
{
    /// Construct a `NestedContainmentList` from an [`Iterator`].
    ///
    /// This construction has temporal complexity of *O(n log(n))*, where *n* is the length of the
    /// `Iterator`.
    ///
    /// # Example
    /// ```
    /// use nested_containment_list::NestedContainmentList;
    /// use std::iter::FromIterator;
    ///
    /// let nclist = NestedContainmentList::from_iter(vec![1..5, 3..4, 2..4, 6..7]);
    /// ```
    ///
    /// [`Iterator`]: core::iter::Iterator
    fn from_iter<I>(iter: I) -> Self
    where
        I: IntoIterator<Item = R>,
    {
        // Sort the elements.
        let mut values = iter.into_iter().collect::<Vec<_>>();
        values.sort_unstable_by(Nestable::ordering);

        // Depth-first construction.
        let mut elements: Vec<Element<R, T>> = Vec::with_capacity(values.len());
        let mut sublist_indices: Vec<usize> = Vec::with_capacity(values.len());
        for index in 0..values.len() {
            let value = values.remove(0);
            while !sublist_indices.is_empty() {
                let sublist_index = sublist_indices.pop().unwrap_or_else(|| {
                    if cfg!(debug_assertions) {
                        unreachable!()
                    } else {
                        unsafe { unreachable_unchecked() }
                    }
                });

                let mut sublist_element = unsafe {
                    // SAFETY: `sublist_index` is always guaranteed to be less than the current
                    // `index`, and since we push a new element with every `index`, `sublist_index`
                    // is guaranteed to be within the bounds of `elements`.
                    elements.get_unchecked_mut(sublist_index)
                };
                if Nestable::contains(&sublist_element.value, &value) {
                    // We are within the previous sublist.
                    sublist_indices.push(sublist_index);
                    break;
                }
                // We are no longer within the previous sublist.
                let len = index - sublist_index - 1;
                sublist_element.sublist_len = len;
            }

            sublist_indices.push(index);
            elements.push(Element {
                value,
                sublist_len: 0,
                _marker: PhantomData,
            });
        }

        // Clean up remaining sublist indices.
        for sublist_index in sublist_indices {
            let len = elements.len() - sublist_index - 1;
            unsafe {
                // SAFETY: Since we have iterated through every `index`, then `elements` is the same
                // length as `values`. Since each `sublist_index` is an index less than
                // `values.len()`, each `sublist_index` will always be within the bounds of
                // `elements`.
                elements.get_unchecked_mut(sublist_index)
            }
            .sublist_len = len;
        }

        Self { elements }
    }
}

impl<R, T> IntoIterator for NestedContainmentList<R, T>
where
    R: RangeBounds<T>,
    T: Ord,
{
    type Item = IterElement<R, T>;
    type IntoIter = Iter<R, T>;

    fn into_iter(self) -> Self::IntoIter {
        Iter {
            elements: VecDeque::from(self.elements),
        }
    }
}

impl<R, T> Default for NestedContainmentList<R, T>
where
    R: RangeBounds<T>,
    T: Ord,
{
    /// Constructs a new, empty `NestedContainmentList`. Equivalent to [`new()`].
    ///
    /// # Example
    /// ```
    /// use nested_containment_list::NestedContainmentList;
    /// use std::ops::Range;
    ///
    /// let nclist = NestedContainmentList::<Range<usize>, usize>::default();
    /// ```
    ///
    /// [`new()`]: Self::new()
    fn default() -> Self {
        Self::new()
    }
}

#[cfg(test)]
mod tests {
    #[cfg(not(rust_1_36))]
    extern crate std as alloc;
    #[cfg(not(rust_1_36))]
    extern crate std as core;

    use alloc::vec;
    use core::{iter::FromIterator, ops::Range};
    use NestedContainmentList;

    #[test]
    fn new() {
        let nclist = NestedContainmentList::<Range<usize>, usize>::new();

        // Check that the sublist is empty.
        assert_none!(nclist.overlapping(&(..)).next());
    }

    #[test]
    fn default() {
        let nclist = NestedContainmentList::<Range<usize>, usize>::default();

        // Check that the sublist is empty.
        assert_none!(nclist.overlapping(&(..)).next());
    }

    #[test]
    fn len() {
        let mut nclist = NestedContainmentList::new();

        assert_eq!(nclist.len(), 0);

        nclist.insert(1..5);

        assert_eq!(nclist.len(), 1);
    }

    #[test]
    fn is_empty() {
        assert!(NestedContainmentList::<Range<usize>, usize>::new().is_empty());
    }

    #[test]
    fn is_not_empty() {
        assert!(!NestedContainmentList::from_iter(vec![1..2]).is_empty());
    }

    #[test]
    fn capacity() {
        let nclist = NestedContainmentList::<Range<usize>, usize>::with_capacity(10);

        assert_eq!(nclist.capacity(), 10);
    }

    #[test]
    fn insert_on_empty() {
        let mut nclist = NestedContainmentList::new();

        nclist.insert(1..5);

        let mut sublist = nclist.overlapping(&(..));
        assert_eq!(sublist.next().unwrap().value, &(1..5));
        assert_none!(sublist.next());
    }

    #[test]
    fn insert_contained() {
        let mut nclist = NestedContainmentList::new();

        nclist.insert(1..5);
        nclist.insert(2..4);

        let mut sublist = nclist.overlapping(&(..));
        let sublist_first_element = sublist.next().unwrap();
        assert_eq!(sublist_first_element.value, &(1..5));
        let mut sublist_first_element_sublist = sublist_first_element.sublist();
        assert_eq!(sublist_first_element_sublist.next().unwrap().value, &(2..4));
        assert_none!(sublist_first_element_sublist.next());
        assert_none!(sublist.next());
    }

    #[test]
    fn insert_containing() {
        let mut nclist = NestedContainmentList::new();

        nclist.insert(2..4);
        nclist.insert(1..5);

        let mut sublist = nclist.overlapping(&(..));
        let first_sublist_element = sublist.next().unwrap();
        assert_eq!(first_sublist_element.value, &(1..5));
        let mut first_sublist_element_sublist = first_sublist_element.sublist();
        assert_eq!(first_sublist_element_sublist.next().unwrap().value, &(2..4));
        assert_none!(first_sublist_element_sublist.next());
        assert_none!(sublist.next());
    }

    #[test]
    fn insert_contained_not_at_end() {
        let mut nclist = NestedContainmentList::new();

        nclist.insert(1..5);
        nclist.insert(6..10);
        nclist.insert(2..4);

        let mut sublist = nclist.overlapping(&(..));
        let first_sublist_element = sublist.next().unwrap();
        assert_eq!(first_sublist_element.value, &(1..5));
        let mut first_sublist_element_sublist = first_sublist_element.sublist();
        assert_eq!(first_sublist_element_sublist.next().unwrap().value, &(2..4));
        assert_none!(first_sublist_element_sublist.next());
        assert_eq!(sublist.next().unwrap().value, &(6..10));
        assert_none!(sublist.next());
    }

    #[test]
    fn insert_contained_and_containing() {
        let mut nclist = NestedContainmentList::new();

        nclist.insert(1..5);
        nclist.insert(3..4);
        nclist.insert(2..4);

        let mut sublist = nclist.overlapping(&(..));
        let first_sublist_element = sublist.next().unwrap();
        assert_eq!(first_sublist_element.value, &(1..5));
        let mut first_sublist_element_sublist = first_sublist_element.sublist();
        let second_sublist_element = first_sublist_element_sublist.next().unwrap();
        assert_eq!(second_sublist_element.value, &(2..4));
        let mut second_sublist_element_sublist = second_sublist_element.sublist();
        assert_eq!(
            second_sublist_element_sublist.next().unwrap().value,
            &(3..4)
        );
        assert_none!(first_sublist_element_sublist.next());
        assert_none!(sublist.next());
    }

    #[test]
    fn insert_equal() {
        let mut nclist = NestedContainmentList::new();

        nclist.insert(1..5);
        nclist.insert(1..5);

        let mut sublist = nclist.overlapping(&(..));
        let first_sublist_element = sublist.next().unwrap();
        assert_eq!(first_sublist_element.value, &(1..5));
        let mut first_sublist_element_sublist = first_sublist_element.sublist();
        assert_eq!(first_sublist_element_sublist.next().unwrap().value, &(1..5));
        assert_none!(first_sublist_element_sublist.next());
        assert_none!(sublist.next());
    }

    #[test]
    fn insert_disjoint() {
        let mut nclist = NestedContainmentList::new();

        nclist.insert(1..5);
        nclist.insert(6..10);

        let mut sublist = nclist.overlapping(&(..));
        assert_eq!(sublist.next().unwrap().value, &(1..5));
        assert_eq!(sublist.next().unwrap().value, &(6..10));
        assert_none!(sublist.next());
    }

    #[test]
    fn insert_into_second_sublist() {
        let mut nclist = NestedContainmentList::from_iter(vec![1..4, 2..3, 5..9]);

        nclist.insert(6..8);

        let mut sublist = nclist.overlapping(&(..));
        assert_eq!(sublist.next().unwrap().value, &(1..4));
        let second_element = sublist.next().unwrap();
        assert_eq!(second_element.value, &(5..9));
        assert_eq!(second_element.sublist().next().unwrap().value, &(6..8));
        assert_none!(sublist.next());
    }

    #[test]
    fn remove_from_empty() {
        let mut nclist = NestedContainmentList::<Range<usize>, usize>::new();

        assert!(!nclist.remove(&(1..5)));
    }

    #[test]
    fn remove() {
        let mut nclist = NestedContainmentList::from_iter(vec![1..5]);

        assert!(nclist.remove(&(1..5)));
    }

    #[test]
    fn remove_not_found() {
        let mut nclist = NestedContainmentList::from_iter(vec![1..5, 6..7]);

        assert!(!nclist.remove(&(1..4)));
    }

    #[test]
    fn remove_contained() {
        let mut nclist = NestedContainmentList::from_iter(vec![1..5, 2..4]);

        assert!(nclist.remove(&(2..4)));

        let mut sublist = nclist.overlapping(&(..));
        let first_element = sublist.next().unwrap();
        assert_eq!(first_element.value, &(1..5));
        assert_none!(first_element.sublist().next());
        assert_none!(sublist.next());
    }

    #[test]
    fn remove_containing() {
        let mut nclist = NestedContainmentList::from_iter(vec![1..5, 0..6]);

        assert!(nclist.remove(&(0..6)));

        let mut sublist = nclist.overlapping(&(..));
        let first_element = sublist.next().unwrap();
        assert_eq!(first_element.value, &(1..5));
        assert_none!(first_element.sublist().next());
        assert_none!(sublist.next());
    }

    #[test]
    fn remove_contained_and_containing() {
        let mut nclist = NestedContainmentList::from_iter(vec![1..5, 2..4, 3..4]);

        assert!(nclist.remove(&(2..4)));

        let mut sublist = nclist.overlapping(&(..));
        let first_sublist_element = sublist.next().unwrap();
        assert_eq!(first_sublist_element.value, &(1..5));
        let mut first_sublist_element_sublist = first_sublist_element.sublist();
        assert_eq!(first_sublist_element_sublist.next().unwrap().value, &(3..4));
        assert_none!(first_sublist_element_sublist.next());
        assert_none!(sublist.next());
    }

    #[test]
    fn remove_from_second_sublist() {
        let mut nclist = NestedContainmentList::from_iter(vec![1..5, 2..4, 6..7]);

        assert!(nclist.remove(&(6..7)));
    }

    #[test]
    fn overlapping() {
        let nclist = NestedContainmentList::from_iter(vec![1..5, 3..4, 2..4, 6..7]);

        let query = 4..7;
        let mut overlapping = nclist.overlapping(&query);

        let first_element = overlapping.next().unwrap();
        assert_eq!(first_element.value, &(1..5));
        assert_none!(first_element.sublist().next());
        let second_element = overlapping.next().unwrap();
        assert_eq!(second_element.value, &(6..7));
        assert_none!(second_element.sublist().next());
        assert_none!(overlapping.next());
    }

    #[test]
    fn overlapping_skip_first() {
        let nclist = NestedContainmentList::from_iter(vec![1..2, 3..4]);

        let query = 3..4;
        let mut overlapping = nclist.overlapping(&query);

        let first_element = overlapping.next().unwrap();
        assert_eq!(first_element.value, &(3..4));
        assert_none!(first_element.sublist().next());
        assert_none!(overlapping.next());
    }

    #[test]
    fn overlapping_contained() {
        let nclist = NestedContainmentList::from_iter(vec![1..5]);

        let query = 2..3;
        let mut overlapping = nclist.overlapping(&query);

        let first_element = overlapping.next().unwrap();
        assert_eq!(first_element.value, &(1..5));
        assert_none!(first_element.sublist().next());
        assert_none!(overlapping.next());
    }

    #[test]
    fn overlapping_starts_at_topmost_element() {
        let nclist = NestedContainmentList::from_iter(vec![1..4, 2..3]);
        let query = 2..4;
        let mut overlapping = nclist.overlapping(&query);

        let overlapping_element = overlapping.next().unwrap();
        assert_eq!(overlapping_element.value, &(1..4));

        let inner_overlapping_element = overlapping_element.sublist().next().unwrap();
        assert_eq!(inner_overlapping_element.value, &(2..3));
    }

    #[test]
    fn overlapping_stops_early() {
        let nclist = NestedContainmentList::from_iter(vec![1..4, 2..5]);
        let query = 1..2;
        let mut overlapping = nclist.overlapping(&query);

        assert_eq!(overlapping.next().unwrap().value, &(1..4));
        assert_none!(overlapping.next());
    }

    #[test]
    fn overlapping_size_hint() {
        let nclist = NestedContainmentList::from_iter(vec![1..4, 2..3, 4..7]);
        let query = 1..3;
        let overlapping = nclist.overlapping(&query);

        assert_eq!(overlapping.size_hint(), (1, Some(3)));
    }

    #[test]
    fn overlapping_size_hint_empty() {
        let nclist = NestedContainmentList::<Range<usize>, usize>::new();
        let query = 1..3;
        let overlapping = nclist.overlapping(&query);

        assert_eq!(overlapping.size_hint(), (0, Some(0)));
    }

    #[test]
    fn overlapping_size_hint_after_iterating() {
        let nclist = NestedContainmentList::from_iter(vec![1..4, 2..3, 4..7]);
        let query = 1..5;
        let mut overlapping = nclist.overlapping(&query);
        overlapping.next();

        assert_eq!(overlapping.size_hint(), (1, Some(1)));
    }

    #[test]
    fn overlapping_element_into_iter() {
        let nclist = NestedContainmentList::from_iter(vec![1..4, 2..3]);
        let mut overlapping = nclist.overlapping(&(2..5));
        let first_element = overlapping.next().unwrap();
        let mut first_element_iter = first_element.into_iter();

        assert_eq!(first_element_iter.next().unwrap().value, &(1..4));
        assert_eq!(first_element_iter.next().unwrap().value, &(2..3));
    }

    #[test]
    fn from_iter() {
        let nclist = NestedContainmentList::from_iter(vec![1..5, 3..4, 2..4, 6..7]);

        let mut sublist = nclist.overlapping(&(..));
        let first_sublist_element = sublist.next().unwrap();
        assert_eq!(first_sublist_element.value, &(1..5));
        let mut first_sublist_element_sublist = first_sublist_element.sublist();
        let second_sublist_element = first_sublist_element_sublist.next().unwrap();
        assert_eq!(second_sublist_element.value, &(2..4));
        let mut second_sublist_element_sublist = second_sublist_element.sublist();
        assert_eq!(
            second_sublist_element_sublist.next().unwrap().value,
            &(3..4)
        );
        assert_none!(first_sublist_element_sublist.next());
        assert_eq!(sublist.next().unwrap().value, &(6..7));
        assert_none!(sublist.next());
    }

    #[test]
    fn into_iter() {
        let nclist = NestedContainmentList::from_iter(vec![1..5, 3..4, 2..4, 6..7]);

        let mut iter = nclist.into_iter();
        let first_sublist_element = iter.next().unwrap();
        assert_eq!(first_sublist_element.value, 1..5);
        let mut first_sublist_element_sublist = first_sublist_element.sublist();
        let second_sublist_element = first_sublist_element_sublist.next().unwrap();
        assert_eq!(second_sublist_element.value, 2..4);
        let mut second_sublist_element_sublist = second_sublist_element.sublist();
        assert_eq!(second_sublist_element_sublist.next().unwrap().value, 3..4);
        assert_none!(first_sublist_element_sublist.next());
        assert_eq!(iter.next().unwrap().value, 6..7);
        assert_none!(iter.next());
    }

    #[test]
    fn iter_size_hint() {
        let nclist = NestedContainmentList::from_iter(vec![1..5, 2..5, 6..7]);
        let iter = nclist.into_iter();
        
        assert_eq!(iter.size_hint(), (1, Some(3)));
    }

    #[test]
    fn iter_size_hint_empty() {
        let nclist = NestedContainmentList::<Range<usize>, usize>::new();
        let iter = nclist.into_iter();
        
        assert_eq!(iter.size_hint(), (0, Some(0)));
    }

    #[test]
    fn iter_size_hint_after_iterating() {
        let nclist = NestedContainmentList::from_iter(vec![1..5, 2..5, 6..7]);
        let mut iter = nclist.into_iter();
        iter.next();
        
        assert_eq!(iter.size_hint(), (1, Some(1)));
    }

    #[test]
    fn iter_element_into_iter() {
        let nclist = NestedContainmentList::from_iter(vec![1..4, 2..3]);
        let mut iter = nclist.into_iter();
        let first_element = iter.next().unwrap();
        let mut first_element_iter = first_element.into_iter();

        assert_eq!(first_element_iter.next().unwrap().value, 1..4);
        assert_eq!(first_element_iter.next().unwrap().value, 2..3);
    }
}<|MERGE_RESOLUTION|>--- conflicted
+++ resolved
@@ -550,16 +550,8 @@
         if self.elements.is_empty() {
             return None;
         }
-<<<<<<< HEAD
         
         let element = self.elements.pop_front().unwrap();
-=======
-        // TODO: Is there a more efficient way to do this without moving all elements left?
-        // Perhaps reversing the Vec on creation?
-        // Note: https://github.com/rust-lang/rust/issues/27322#issuecomment-589915480 indicates we
-        // can use VecDeque::From<Vec> with no extra allocation.
-        let element = self.elements.remove(0);
->>>>>>> a69bcfa7
         let remaining_elements = self.elements.split_off(element.sublist_len);
 
         Some(IterElement {
